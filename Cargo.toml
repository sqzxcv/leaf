--- conflicted
+++ resolved
@@ -15,10 +15,7 @@
 [profile.dev]
 opt-level = 0
 debug = true
-<<<<<<< HEAD
+split-debuginfo = "unpacked"
 
 [patch.crates-io]
-mio = { git = "https://github.com/YtFlow/mio-noafd" }
-=======
-split-debuginfo = "unpacked"
->>>>>>> 9afcc27f
+mio = { git = "https://github.com/YtFlow/mio-noafd" }