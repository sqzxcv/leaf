--- conflicted
+++ resolved
@@ -7,14 +7,9 @@
 
 #[cfg(any(
     target_os = "ios",
-<<<<<<< HEAD
+    target_os = "android",
     target_os = "macos",
     target_os = "linux",
     target_vendor = "uwp"
-=======
-    target_os = "android",
-    target_os = "macos",
-    target_os = "linux"
->>>>>>> 0132b5ce
 ))]
 pub mod fake_dns;