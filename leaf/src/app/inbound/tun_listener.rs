use std::sync::Arc;

use anyhow::Result;

use crate::app::dispatcher::Dispatcher;
use crate::app::nat_manager::NatManager;
use crate::config::Inbound;
use crate::proxy::tun;
use crate::Runner;

pub struct TunInboundListener {
    pub inbound: Inbound,
    pub dispatcher: Arc<Dispatcher>,
    pub nat_manager: Arc<NatManager>,
}

impl TunInboundListener {
    pub fn listen(&self) -> Result<Runner> {
        tun::inbound::new(
            self.inbound.clone(),
            self.dispatcher.clone(),
            self.nat_manager.clone(),
<<<<<<< HEAD
        ) {
            runners.push(r);
        }
        runners
=======
        )
>>>>>>> 9afcc27f
    }
}<|MERGE_RESOLUTION|>--- conflicted
+++ resolved
@@ -20,13 +20,6 @@
             self.inbound.clone(),
             self.dispatcher.clone(),
             self.nat_manager.clone(),
-<<<<<<< HEAD
-        ) {
-            runners.push(r);
-        }
-        runners
-=======
         )
->>>>>>> 9afcc27f
     }
 }