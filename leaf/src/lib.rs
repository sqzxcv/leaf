--- conflicted
+++ resolved
@@ -33,11 +33,12 @@
 pub mod session;
 pub mod util;
 
-<<<<<<< HEAD
-#[cfg(any(target_os = "ios", target_os = "android", target_vendor = "uwp"))]
-=======
-#[cfg(any(target_os = "ios", target_os = "macos", target_os = "android"))]
->>>>>>> 9afcc27f
+#[cfg(any(
+    target_os = "ios",
+    target_os = "macos",
+    target_os = "android",
+    target_vendor = "uwp"
+))]
 pub mod mobile;
 
 #[cfg(all(feature = "inbound-tun", any(target_os = "macos", target_os = "linux")))]
@@ -341,7 +342,7 @@
     pub runtime_opt: RuntimeOption,
 }
 
-pub fn start(rt_id: RuntimeId, opts: StartOptions) -> Result<(), Error> {
+pub fn start(rt_id: RuntimeId, opts: StartOptions) -> Result<tokio::runtime::Runtime, Error> {
     println!("start with options:\n{:#?}", opts);
 
     let (reload_tx, mut reload_rx) = mpsc::channel(1);
@@ -430,7 +431,8 @@
             target_os = "ios",
             target_os = "android",
             target_os = "macos",
-            target_os = "linux"
+            target_os = "linux",
+            target_vendor = "uwp"
         )
     ))]
     if let Ok(r) = inbound_manager.get_tun_runner() {
@@ -518,6 +520,11 @@
         let _ = tokio::signal::ctrl_c().await;
     }));
 
+    for task in tasks {
+        rt.spawn(task);
+    }
+
+    /*
     RUNTIME_MANAGER
         .lock()
         .map_err(|_| Error::RuntimeManager)?
@@ -538,4 +545,7 @@
     log::trace!("leaf shutdown");
 
     Ok(())
+    */
+
+    Ok(rt)
 }