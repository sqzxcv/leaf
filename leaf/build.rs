--- conflicted
+++ resolved
@@ -131,20 +131,7 @@
 }
 
 fn main() {
-<<<<<<< HEAD
-    #[cfg(all(
-        feature = "inbound-tun",
-        any(
-            target_os = "ios",
-            target_os = "android",
-            target_os = "macos",
-            target_os = "linux",
-            target_os = "windows"
-        )
-    ))]
-=======
     #[cfg(feature = "inbound-tun")]
->>>>>>> 9afcc27f
     {
         let os = env::var("CARGO_CFG_TARGET_OS").unwrap();
         let vendor = env::var("CARGO_CFG_TARGET_VENDOR").unwrap();
